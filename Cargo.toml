--- conflicted
+++ resolved
@@ -6,12 +6,9 @@
 description = "A slightly more flexible Cow; roughly to T: Borrow<R> as alloc::borrow::Cow is to B: ToOwned"
 license = "MPL-2.0"
 repository = "https://github.com/Tamschi/cervine"
-<<<<<<< HEAD
-=======
 keywords = ["no_std", "AsRef", "Cow", "Serde"]
 categories = ["data-structures"]
 readme = "README.md"
->>>>>>> 94ef512e
 include = [
 	"**/*.rs",
 	"!tests/meta_*.rs", # Tests of meta data files not included in the package.
@@ -20,7 +17,6 @@
 	"CHANGELOG.md",
 	"README.md",
 ]
-publish = false
 
 [dependencies]
 serde = { version = "1.0.115", optional = true, default-features = false }
